/*
 * Copyright OpenSearch Contributors
 * SPDX-License-Identifier: Apache-2.0
 */

package org.opensearch.knn.index.codec.jvector;

import io.github.jbellis.jvector.graph.GraphIndexBuilder;
import io.github.jbellis.jvector.graph.OnHeapGraphIndex;
import io.github.jbellis.jvector.graph.RandomAccessVectorValues;
import io.github.jbellis.jvector.graph.disk.*;
import io.github.jbellis.jvector.graph.disk.feature.Feature;
import io.github.jbellis.jvector.graph.disk.feature.FeatureId;
import io.github.jbellis.jvector.graph.disk.feature.InlineVectors;
import io.github.jbellis.jvector.graph.similarity.BuildScoreProvider;
import io.github.jbellis.jvector.quantization.PQVectors;
import io.github.jbellis.jvector.quantization.ProductQuantization;
import io.github.jbellis.jvector.vector.VectorizationProvider;
import io.github.jbellis.jvector.vector.types.VectorFloat;
import io.github.jbellis.jvector.vector.types.VectorTypeSupport;
import lombok.AllArgsConstructor;
import lombok.Builder;
import lombok.Getter;
import lombok.Value;
import lombok.extern.log4j.Log4j2;
import org.apache.lucene.codecs.CodecUtil;
import org.apache.lucene.codecs.KnnFieldVectorsWriter;
import org.apache.lucene.codecs.KnnVectorsReader;
import org.apache.lucene.codecs.KnnVectorsWriter;
import org.apache.lucene.codecs.perfield.PerFieldKnnVectorsFormat;
import org.apache.lucene.index.*;
import org.apache.lucene.search.DocIdSetIterator;
import org.apache.lucene.store.*;
import org.apache.lucene.util.IOUtils;
import org.apache.lucene.util.RamUsageEstimator;
import org.opensearch.knn.plugin.stats.KNNCounter;

import java.io.IOException;
import java.io.UnsupportedEncodingException;
import java.time.Clock;
import java.util.*;
import java.util.concurrent.ForkJoinPool;
import java.util.function.Function;

import static io.github.jbellis.jvector.quantization.KMeansPlusPlusClusterer.UNWEIGHTED;
import static org.apache.lucene.codecs.lucene99.Lucene99HnswVectorsReader.readVectorEncoding;
import static org.opensearch.knn.index.codec.jvector.JVectorFormat.SIMD_POOL;

@Log4j2
public class JVectorWriter extends KnnVectorsWriter {
    private static final long SHALLOW_RAM_BYTES_USED = RamUsageEstimator.shallowSizeOfInstance(JVectorWriter.class);
    private static final VectorTypeSupport VECTOR_TYPE_SUPPORT = VectorizationProvider.getInstance().getVectorTypeSupport();

    private final List<FieldWriter<?>> fields = new ArrayList<>();

    private final IndexOutput meta;
    private final IndexOutput vectorIndex;
    private final String indexDataFileName;
    private final String baseDataFileName;
    private final SegmentWriteState segmentWriteState;
    private final int maxConn;
    private final int beamWidth;
    private final float degreeOverflow;
    private final float alpha;
    private final Function<Integer, Integer> numberOfSubspacesPerVectorSupplier; // Number of subspaces used per vector for PQ quantization
                                                                                 // as a function of the original dimension
    private final int minimumBatchSizeForQuantization; // Threshold for the vector count above which we will trigger PQ quantization
    private final boolean mergeOnDisk;
    private boolean finished = false;

    public JVectorWriter(
        SegmentWriteState segmentWriteState,
        int maxConn,
        int beamWidth,
        float degreeOverflow,
        float alpha,
        Function<Integer, Integer> numberOfSubspacesPerVectorSupplier,
        int minimumBatchSizeForQuantization,
        boolean mergeOnDisk
    ) throws IOException {
        this.segmentWriteState = segmentWriteState;
        this.maxConn = maxConn;
        this.beamWidth = beamWidth;
        this.degreeOverflow = degreeOverflow;
        this.alpha = alpha;
        this.numberOfSubspacesPerVectorSupplier = numberOfSubspacesPerVectorSupplier;
        this.minimumBatchSizeForQuantization = minimumBatchSizeForQuantization;
        this.mergeOnDisk = mergeOnDisk;
        String metaFileName = IndexFileNames.segmentFileName(
            segmentWriteState.segmentInfo.name,
            segmentWriteState.segmentSuffix,
            JVectorFormat.META_EXTENSION
        );

        this.indexDataFileName = IndexFileNames.segmentFileName(
            segmentWriteState.segmentInfo.name,
            segmentWriteState.segmentSuffix,
            JVectorFormat.VECTOR_INDEX_EXTENSION
        );
        this.baseDataFileName = segmentWriteState.segmentInfo.name + "_" + segmentWriteState.segmentSuffix;

        boolean success = false;
        try {
            meta = segmentWriteState.directory.createOutput(metaFileName, segmentWriteState.context);
            vectorIndex = segmentWriteState.directory.createOutput(indexDataFileName, segmentWriteState.context);
            CodecUtil.writeIndexHeader(
                meta,
                JVectorFormat.META_CODEC_NAME,
                JVectorFormat.VERSION_CURRENT,
                segmentWriteState.segmentInfo.getId(),
                segmentWriteState.segmentSuffix
            );

            CodecUtil.writeIndexHeader(
                vectorIndex,
                JVectorFormat.VECTOR_INDEX_CODEC_NAME,
                JVectorFormat.VERSION_CURRENT,
                segmentWriteState.segmentInfo.getId(),
                segmentWriteState.segmentSuffix
            );

            success = true;
        } finally {
            if (!success) {
                IOUtils.closeWhileHandlingException(this);
            }
        }
    }

    @Override
    public KnnFieldVectorsWriter<?> addField(FieldInfo fieldInfo) throws IOException {
        log.info("Adding field {} in segment {}", fieldInfo.name, segmentWriteState.segmentInfo.name);
        if (fieldInfo.getVectorEncoding() == VectorEncoding.BYTE) {
            final String errorMessage = "byte[] vectors are not supported in JVector. "
                + "Instead you should only use float vectors and leverage product quantization during indexing."
                + "This can provides much greater savings in storage and memory";
            log.error(errorMessage);
            throw new UnsupportedOperationException(errorMessage);
        }
        FieldWriter<?> newField = new FieldWriter<>(fieldInfo, segmentWriteState.segmentInfo.name);

        fields.add(newField);
        return newField;
    }

    @Override
    public void mergeOneField(FieldInfo fieldInfo, MergeState mergeState) throws IOException {
        log.info("Merging field {} into segment {}", fieldInfo.name, segmentWriteState.segmentInfo.name);
<<<<<<< HEAD
=======
        flatVectorWriter.mergeOneField(fieldInfo, mergeState);
>>>>>>> a0cd2c72
        var success = false;
        try {
            final long mergeStart = Clock.systemDefaultZone().millis();
            switch (fieldInfo.getVectorEncoding()) {
                case BYTE:
                    throw new UnsupportedEncodingException("Byte vectors are not supported in JVector.");
                case FLOAT32:
                    final FieldWriter<float[]> floatVectorFieldWriter;
                    FloatVectorValues mergeFloatVector = MergedVectorValues.mergeFloatVectorValues(fieldInfo, mergeState);
                    if (mergeOnDisk) {
                        final var mergeRavv = new RandomAccessMergedFloatVectorValues(fieldInfo, mergeState, mergeFloatVector);
                        mergeRavv.merge();
                    } else {
                        floatVectorFieldWriter = (FieldWriter<float[]>) addField(fieldInfo);
                        var itr = mergeFloatVector.iterator();
                        final List<Integer> docIds = new ArrayList<>(mergeFloatVector.size());
                        for (int doc = itr.nextDoc(); doc != DocIdSetIterator.NO_MORE_DOCS; doc = itr.nextDoc()) {
                            floatVectorFieldWriter.addValue(doc, mergeFloatVector.vectorValue(doc));
                            docIds.add(doc);
                        }
                        final PQVectors pqVectors = getPQVectors(floatVectorFieldWriter.randomAccessVectorValues, fieldInfo);

                        writeField(fieldInfo, floatVectorFieldWriter.randomAccessVectorValues, docIds, pqVectors);
                    }
                    break;
            }
            final long mergeEnd = Clock.systemDefaultZone().millis();
            final long mergeTime = mergeEnd - mergeStart;
            KNNCounter.KNN_GRAPH_MERGE_TIME.add(mergeTime);
            success = true;
            log.info("Completed Merge field {} into segment {}", fieldInfo.name, segmentWriteState.segmentInfo.name);
        } finally {

        }
    }

    @Override
    public void flush(int maxDoc, Sorter.DocMap sortMap) throws IOException {
        log.info("Flushing {} fields", fields.size());

        log.info("Flushing jVector graph index");
        for (FieldWriter<?> field : fields) {
            final RandomAccessVectorValues randomAccessVectorValues = field.randomAccessVectorValues;
            final PQVectors pqVectors;
            final FieldInfo fieldInfo = field.fieldInfo;
            if (randomAccessVectorValues.size() >= minimumBatchSizeForQuantization) {
                log.info("Calculating codebooks and compressed vectors for field {}", fieldInfo.name);
                pqVectors = getPQVectors(randomAccessVectorValues, fieldInfo);
            } else {
                log.info(
                    "Vector count: {}, less than limit to trigger PQ quantization: {}, for field {}, will use full precision vectors instead.",
                    randomAccessVectorValues.size(),
                    minimumBatchSizeForQuantization,
                    fieldInfo.name
                );
                pqVectors = null;
            }
            if (sortMap == null) {
                final List<Integer> docIds = new ArrayList<>(field.randomAccessVectorValues.size());
                for (int doc = 0; doc < field.randomAccessVectorValues.size(); doc++) {
                    docIds.add(doc);
                }
                writeField(field.fieldInfo, field.randomAccessVectorValues, docIds, pqVectors);
            } else {
                throw new UnsupportedOperationException("Not implemented yet");
                // writeSortingField(field, sortMap);
            }
        }
    }

    private void writeField(
        FieldInfo fieldInfo,
        RandomAccessVectorValues randomAccessVectorValues,
        List<Integer> docIds,
        PQVectors pqVectors
    ) throws IOException {
        log.info(
            "Writing field {} with vector count: {}, for segment: {}",
            fieldInfo.name,
            randomAccessVectorValues.size(),
            segmentWriteState.segmentInfo.name
        );
        final BuildScoreProvider buildScoreProvider;
        if (pqVectors == null) {
            buildScoreProvider = BuildScoreProvider.randomAccessScoreProvider(
                randomAccessVectorValues,
                getVectorSimilarityFunction(fieldInfo)
            );
        } else {
            buildScoreProvider = BuildScoreProvider.pqBuildScoreProvider(getVectorSimilarityFunction(fieldInfo), pqVectors);
        }

        // If we haven't provided ord to docId map we will assume will just generate one based on the ordering of the vectors in the
        // RandomAccessVectorValues
        if (docIds == null) {
            docIds = new ArrayList<>();
            for (int i = 0; i < randomAccessVectorValues.size(); i++) {
                docIds.add(i);
            }
        }
        OnHeapGraphIndex graph = getGraph(
            buildScoreProvider,
            randomAccessVectorValues,
            docIds,
            fieldInfo,
            segmentWriteState.segmentInfo.name
        );
        final var vectorIndexFieldMetadata = writeGraph(graph, randomAccessVectorValues, fieldInfo, pqVectors);
        meta.writeInt(fieldInfo.number);
        vectorIndexFieldMetadata.toOutput(meta);
    }

    /**
     * Writes the graph and PQ codebooks and compressed vectors to the vector index file
     * @param graph graph
     * @param randomAccessVectorValues random access vector values
     * @param fieldInfo field info
     * @return Tuple of start offset and length of the graph
     * @throws IOException IOException
     */
    private VectorIndexFieldMetadata writeGraph(
        OnHeapGraphIndex graph,
        RandomAccessVectorValues randomAccessVectorValues,
        FieldInfo fieldInfo,
        PQVectors pqVectors
    ) throws IOException {
        // field data file, which contains the graph
        final String vectorIndexFieldFileName = baseDataFileName + "_" + fieldInfo.name + "." + JVectorFormat.VECTOR_INDEX_EXTENSION;

        try (
            IndexOutput indexOutput = segmentWriteState.directory.createOutput(vectorIndexFieldFileName, segmentWriteState.context);
            final var jVectorIndexWriter = new JVectorIndexWriter(indexOutput)
        ) {
            // Header for the field data file
            CodecUtil.writeIndexHeader(
                indexOutput,
                JVectorFormat.VECTOR_INDEX_CODEC_NAME,
                JVectorFormat.VERSION_CURRENT,
                segmentWriteState.segmentInfo.getId(),
                segmentWriteState.segmentSuffix
            );
            final long startOffset = indexOutput.getFilePointer();

            log.info("Writing graph to {}", vectorIndexFieldFileName);
            var resultBuilder = VectorIndexFieldMetadata.builder()
                .fieldNumber(fieldInfo.number)
                .vectorEncoding(fieldInfo.getVectorEncoding())
                .vectorSimilarityFunction(fieldInfo.getVectorSimilarityFunction())
                .vectorDimension(randomAccessVectorValues.dimension());

            try (
                var writer = new OnDiskSequentialGraphIndexWriter.Builder(graph, jVectorIndexWriter).with(
                    new InlineVectors(randomAccessVectorValues.dimension())
                ).build()
            ) {
                var suppliers = Feature.singleStateFactory(
                    FeatureId.INLINE_VECTORS,
                    nodeId -> new InlineVectors.State(randomAccessVectorValues.getVector(nodeId))
                );
                writer.write(suppliers);
                long endGraphOffset = jVectorIndexWriter.position();
                resultBuilder.vectorIndexOffset(startOffset);
                resultBuilder.vectorIndexLength(endGraphOffset - startOffset);

                // If PQ is enabled and we have enough vectors, write the PQ codebooks and compressed vectors
                if (pqVectors != null) {
                    log.info(
                        "Writing PQ codebooks and vectors for field {} since the size is {} >= {}",
                        fieldInfo.name,
                        randomAccessVectorValues.size(),
                        minimumBatchSizeForQuantization
                    );
                    resultBuilder.pqCodebooksAndVectorsOffset(endGraphOffset);
                    // write the compressed vectors and codebooks to disk
                    pqVectors.write(jVectorIndexWriter);
                    resultBuilder.pqCodebooksAndVectorsLength(jVectorIndexWriter.position() - endGraphOffset);
                } else {
                    resultBuilder.pqCodebooksAndVectorsOffset(0);
                    resultBuilder.pqCodebooksAndVectorsLength(0);
                }
                CodecUtil.writeFooter(indexOutput);
            }

            return resultBuilder.build();
        }
    }

    private PQVectors getPQVectors(RandomAccessVectorValues randomAccessVectorValues, FieldInfo fieldInfo) throws IOException {
        final String fieldName = fieldInfo.name;
        final VectorSimilarityFunction vectorSimilarityFunction = fieldInfo.getVectorSimilarityFunction();
        log.info("Computing PQ codebooks for field {} for {} vectors", fieldName, randomAccessVectorValues.size());
        final long start = Clock.systemDefaultZone().millis();
        final var M = numberOfSubspacesPerVectorSupplier.apply(randomAccessVectorValues.dimension());
        final var numberOfClustersPerSubspace = Math.min(256, randomAccessVectorValues.size()); // number of centroids per
        // subspace
        ProductQuantization pq = ProductQuantization.compute(
            randomAccessVectorValues,
            M, // number of subspaces
            numberOfClustersPerSubspace, // number of centroids per subspace
            vectorSimilarityFunction == VectorSimilarityFunction.EUCLIDEAN, // center the dataset
            UNWEIGHTED,
            SIMD_POOL,
            ForkJoinPool.commonPool()
        );

        final long end = Clock.systemDefaultZone().millis();
        final long trainingTime = end - start;
        log.info("Computed PQ codebooks for field {}, in {} millis", fieldName, trainingTime);
        KNNCounter.KNN_QUANTIZATION_TRAINING_TIME.add(trainingTime);
        log.info("Encoding and building PQ vectors for field {} for {} vectors", fieldName, randomAccessVectorValues.size());
        PQVectors pqVectors = (PQVectors) pq.encodeAll(randomAccessVectorValues, SIMD_POOL);
        log.info(
            "Encoded and built PQ vectors for field {}, original size: {} bytes, compressed size: {} bytes",
            fieldName,
            pqVectors.getOriginalSize(),
            pqVectors.getCompressedSize()
        );
        return pqVectors;
    }

    @Value
    @Builder(toBuilder = true)
    @AllArgsConstructor
    public static class VectorIndexFieldMetadata {
        int fieldNumber;
        VectorEncoding vectorEncoding;
        VectorSimilarityFunction vectorSimilarityFunction;
        int vectorDimension;
        long vectorIndexOffset;
        long vectorIndexLength;
        long pqCodebooksAndVectorsOffset;
        long pqCodebooksAndVectorsLength;

        public void toOutput(IndexOutput out) throws IOException {
            out.writeInt(fieldNumber);
            out.writeInt(vectorEncoding.ordinal());
            out.writeInt(JVectorReader.VectorSimilarityMapper.distFuncToOrd(vectorSimilarityFunction));
            out.writeVInt(vectorDimension);
            out.writeVLong(vectorIndexOffset);
            out.writeVLong(vectorIndexLength);
            out.writeVLong(pqCodebooksAndVectorsOffset);
            out.writeVLong(pqCodebooksAndVectorsLength);
        }

        public VectorIndexFieldMetadata(IndexInput in) throws IOException {
            this.fieldNumber = in.readInt();
            this.vectorEncoding = readVectorEncoding(in);
            this.vectorSimilarityFunction = JVectorReader.VectorSimilarityMapper.ordToLuceneDistFunc(in.readInt());
            this.vectorDimension = in.readVInt();
            this.vectorIndexOffset = in.readVLong();
            this.vectorIndexLength = in.readVLong();
            this.pqCodebooksAndVectorsOffset = in.readVLong();
            this.pqCodebooksAndVectorsLength = in.readVLong();
        }

    }

    @Override
    public void finish() throws IOException {
        log.info("Finishing segment {}", segmentWriteState.segmentInfo.name);
        if (finished) {
            throw new IllegalStateException("already finished");
        }
        finished = true;

        if (meta != null) {
            // write end of fields marker
            meta.writeInt(-1);
            CodecUtil.writeFooter(meta);
        }

        if (vectorIndex != null) {
            CodecUtil.writeFooter(vectorIndex);
        }
    }

    @Override
    public void close() throws IOException {
        IOUtils.close(meta, vectorIndex);
    }

    @Override
    public long ramBytesUsed() {
        long total = SHALLOW_RAM_BYTES_USED;
        for (FieldWriter<?> field : fields) {
            // the field tracks the delegate field usage
            total += field.ramBytesUsed();
        }
        return total;
    }

    /**
     * The FieldWriter class is responsible for writing vector field data into index segments.
     * It provides functionality to process vector values as those being added, manage memory usage, and build HNSW graph
     * indexing structures for efficient retrieval during search queries.
     *
     * @param <T> The type of vector value to be handled by the writer.
     * This is often specialized to support specific implementations, such as float[] or byte[] vectors.
     */
    class FieldWriter<T> extends KnnFieldVectorsWriter<T> {
        private final long SHALLOW_SIZE = RamUsageEstimator.shallowSizeOfInstance(FieldWriter.class);
        @Getter
        private final FieldInfo fieldInfo;
        private int lastDocID = -1;
        private final String segmentName;
        private final RandomAccessVectorValues randomAccessVectorValues;
        private final List<VectorFloat<?>> flatVectors;

        FieldWriter(FieldInfo fieldInfo, String segmentName) {
            /**
             * For creating a new field from a flat field vectors writer.
             */
            this.flatVectors = new ArrayList<>();
            this.randomAccessVectorValues = new RandomAccessVectorValuesOverFlatFields(flatVectors, fieldInfo);
            this.fieldInfo = fieldInfo;
            this.segmentName = segmentName;
        }

        @Override
        public void addValue(int docID, T vectorValue) throws IOException {
            log.trace("Adding value {} to field {} in segment {}", vectorValue, fieldInfo.name, segmentName);
            if (docID == lastDocID) {
                throw new IllegalArgumentException(
                    "VectorValuesField \""
                        + fieldInfo.name
                        + "\" appears more than once in this document (only one value is allowed per field)"
                );
            }
            if (vectorValue instanceof float[]) {
                flatVectors.add(JVectorWriter.VECTOR_TYPE_SUPPORT.createFloatVector(vectorValue));
            } else if (vectorValue instanceof byte[]) {
                final String errorMessage = "byte[] vectors are not supported in JVector. "
                    + "Instead you should only use float vectors and leverage product quantization during indexing."
                    + "This can provides much greater savings in storage and memory";
                log.error(errorMessage);
                throw new UnsupportedOperationException(errorMessage);
            } else {
                throw new IllegalArgumentException("Unsupported vector type: " + vectorValue.getClass());
            }

            lastDocID = docID;
        }

        @Override
        public T copyValue(T vectorValue) {
            throw new UnsupportedOperationException("copyValue not supported");
        }

        @Override
        public long ramBytesUsed() {
            return SHALLOW_SIZE + (flatVectors.isEmpty()
                ? 0
                : +(long) flatVectors.size() * flatVectors.getFirst().ramBytesUsed() + (long) flatVectors.size());
        }

    }

    static io.github.jbellis.jvector.vector.VectorSimilarityFunction getVectorSimilarityFunction(FieldInfo fieldInfo) {
        log.info("Matching vector similarity function {} for field {}", fieldInfo.getVectorSimilarityFunction(), fieldInfo.name);
        return switch (fieldInfo.getVectorSimilarityFunction()) {
            case EUCLIDEAN -> io.github.jbellis.jvector.vector.VectorSimilarityFunction.EUCLIDEAN;
            case COSINE -> io.github.jbellis.jvector.vector.VectorSimilarityFunction.COSINE;
            case DOT_PRODUCT -> io.github.jbellis.jvector.vector.VectorSimilarityFunction.DOT_PRODUCT;
            default -> throw new IllegalArgumentException("Unsupported similarity function: " + fieldInfo.getVectorSimilarityFunction());
        };
    }

    /**
     * Implementation of RandomAccessVectorValues that directly uses the source
     * FloatVectorValues from multiple segments without copying the vectors.
     */
    class RandomAccessMergedFloatVectorValues implements RandomAccessVectorValues {
        private static final int READER_ID = 0;
        private static final int READER_ORD = 1;

        private final FloatVectorValues mergedFlatFloatVectors;

        // Array of sub-readers
        private final KnnVectorsReader[] readers;
        private final FloatVectorValues[] perReaderFloatVectorValues;

        private final int leadingReaderId;

        // For each ordinal, stores which reader and which ordinal in that reader
        private final int[][] ordMapping;

        // Total number of vectors
        private final int size;
        // Total number of documents including those without values
        private final int totalDocsCount;

        // Vector dimension
        private final int dimension;
        private final FieldInfo fieldInfo;
        private final MergeState mergeState;

        /**
         * Creates a random access view over merged float vector values.
         *
         * @param fieldInfo Field info for the vector field
         * @param mergeState Merge state containing readers and doc maps
         */
        public RandomAccessMergedFloatVectorValues(FieldInfo fieldInfo, MergeState mergeState, FloatVectorValues mergedFlatFloatVectors)
            throws IOException {
            this.totalDocsCount = Math.toIntExact(Arrays.stream(mergeState.maxDocs).asLongStream().sum());
            this.fieldInfo = fieldInfo;
            this.mergeState = mergeState;
            this.mergedFlatFloatVectors = mergedFlatFloatVectors;

            final String fieldName = fieldInfo.name;

            // Count total vectors and collect readers
            int totalVectorsCount = 0;
            int dimension = 0;
            int tempLeadingReaderId = -1;
            int vectorsCountInLeadingReader = -1;
            List<KnnVectorsReader> allReaders = new ArrayList<>();

            for (int i = 0; i < mergeState.knnVectorsReaders.length; i++) {
                FieldInfos fieldInfos = mergeState.fieldInfos[i];
                if (MergedVectorValues.hasVectorValues(fieldInfos, fieldName)) {
                    KnnVectorsReader reader = mergeState.knnVectorsReaders[i];
                    if (reader != null) {
                        FloatVectorValues values = reader.getFloatVectorValues(fieldName);
                        if (values != null) {
                            allReaders.add(reader);
                            final int vectorCountInReader = values.size();
                            if (vectorCountInReader >= vectorsCountInLeadingReader) {
                                vectorsCountInLeadingReader = vectorCountInReader;
                                tempLeadingReaderId = i;
                            }
                            totalVectorsCount += vectorCountInReader;
                            dimension = Math.max(dimension, values.dimension());
                        }
                    }
                }
            }
            this.leadingReaderId = tempLeadingReaderId;

            assert (totalVectorsCount <= totalDocsCount) : "Total number of vectors exceeds the total number of documents";
            assert (dimension > 0) : "No vectors found for field " + fieldName;

            this.size = totalVectorsCount;
            this.readers = new KnnVectorsReader[allReaders.size()];
            for (int i = 0; i < readers.length; i++) {
                readers[i] = allReaders.get(i);
            }
            this.perReaderFloatVectorValues = new FloatVectorValues[readers.length];
            this.dimension = dimension;

            // Build mapping from global ordinal to [readerIndex, readerOrd]
            this.ordMapping = new int[totalDocsCount][2];

            int documentsIterated = 0;

            // Simulate the merge process to build the ordinal mapping
            // This is similar to what DocIDMerger would do but tracks ordinals
            MergeState.DocMap[] docMaps = mergeState.docMaps;
            // For each reader
            for (int readerIdx = 0; readerIdx < readers.length; readerIdx++) {
                final FloatVectorValues values = readers[readerIdx].getFloatVectorValues(fieldName);
                perReaderFloatVectorValues[readerIdx] = values;
                // For each vector in this reader
                KnnVectorValues.DocIndexIterator it = values.iterator();
                for (int docId = it.nextDoc(); docId != DocIdSetIterator.NO_MORE_DOCS; docId = it.nextDoc()) {
                    if (docMaps[readerIdx].get(docId) == -1) {
                        log.warn(
                            "Document {} in reader {} is not mapped to a global ordinal from the merge docMaps. Will skip this document for now",
                            docId,
                            readerIdx
                        );
                    } else {
                        // Mapping from global ordinal to [readerIndex, readerOrd]
                        final int globalOrd = docMaps[readerIdx].get(docId);
                        ordMapping[globalOrd][READER_ID] = readerIdx; // Reader index
                        ordMapping[globalOrd][READER_ORD] = docId; // Ordinal in reader
                    }

                    documentsIterated++;
                }
            }

            if (documentsIterated < totalVectorsCount) {
                throw new IllegalStateException(
                    "More documents were expected than what was found in the readers."
                        + "Expected at least number of total vectors: "
                        + totalVectorsCount
                        + " but found only: "
                        + documentsIterated
                        + " documents."
                );
            }

            log.debug("Created RandomAccessMergedFloatVectorValues with {} total vectors from {} readers", size, readers.length);
        }

        /**
         * Merges the float vector values from multiple readers into a unified structure.
         * This process includes handling product quantization (PQ) for vector compression,
         * generating ord-to-doc mappings, and writing the merged index into a new segment file.
         * <p>
         * The method determines if pre-existing product quantization codebooks are available
         * from the leading reader. If available, it refines them using remaining vectors
         * from other readers in the merge. If no pre-existing codebooks are found and
         * the total vector count meets the required minimum threshold, new codebooks
         * and compressed vectors are computed. Otherwise, no PQ compression is applied.
         * <p>
         * Also, it generates a mapping of ordinals to document IDs by iterating through
         * the provided vector data, which is further used to write the field data.
         *
         * @throws IOException if there is an issue during reading or writing vector data.
         */
        public void merge() throws IOException {
            // This section creates the PQVectors to be used for this merge
            // Get PQ compressor for leading reader
            final int totalVectorsCount = size;
            final String fieldName = fieldInfo.name;
            final PQVectors pqVectors;
            PerFieldKnnVectorsFormat.FieldsReader fieldsReader = (PerFieldKnnVectorsFormat.FieldsReader) readers[leadingReaderId];
            JVectorReader leadingReader = (JVectorReader) fieldsReader.getFieldReader(fieldName);
            if (leadingReader.getProductQuantizationForField(fieldInfo.name).isEmpty()) {
                log.info(
                    "No Pre-existing PQ codebooks found in this merge for field {} in segment {}, will check if a new codebooks is necessary",
                    fieldName,
                    mergeState.segmentInfo.name
                );
                if (this.size() >= minimumBatchSizeForQuantization) {
                    log.info(
                        "Calculating new codebooks and compressed vectors for field: {}, with totalVectorCount: {}, above minimumBatchSizeForQuantization: {}",
                        fieldName,
                        totalVectorsCount,
                        minimumBatchSizeForQuantization
                    );
                    pqVectors = getPQVectors(this, fieldInfo);
                } else {
                    log.info(
                        "Not enough vectors found for field: {}, totalVectorCount: {}, is below minimumBatchSizeForQuantization: {}",
                        fieldName,
                        totalVectorsCount,
                        minimumBatchSizeForQuantization
                    );
                    pqVectors = null;
                }
            } else {
                log.info(
                    "Pre-existing PQ codebooks found in this merge for field {} in segment {}, will refine the codebooks from the leading reader with the remaining vectors",
                    fieldName,
                    mergeState.segmentInfo.name
                );
                final long start = Clock.systemDefaultZone().millis();
                ProductQuantization leadingCompressor = leadingReader.getProductQuantizationForField(fieldName).get();
                // Refine the leadingCompressor with the remaining vectors in the merge
                for (int i = 0; i < readers.length; i++) {
                    // Avoid recomputing with the leading reader vectors for the tuning, we only want vectors that haven't been used yet
                    if (i != leadingReaderId) {
                        final FloatVectorValues values = readers[i].getFloatVectorValues(fieldName);
                        final RandomAccessVectorValues randomAccessVectorValues = new RandomAccessVectorValuesOverVectorValues(values);
                        leadingCompressor.refine(randomAccessVectorValues);
                    }
                }
                final long end = Clock.systemDefaultZone().millis();
                final long trainingTime = end - start;
                log.info("Refined PQ codebooks for field {}, in {} millis", fieldName, trainingTime);
                KNNCounter.KNN_QUANTIZATION_TRAINING_TIME.add(trainingTime);
                pqVectors = leadingCompressor.encodeAll(this, SIMD_POOL);
            }

            // Generate the ord to doc mapping
            final List<Integer> docIds = new ArrayList<>(totalVectorsCount);
            final KnnVectorValues.DocIndexIterator itr = mergedFlatFloatVectors.iterator();
            while (itr.nextDoc() != DocIdSetIterator.NO_MORE_DOCS) {
                docIds.add(itr.docID());
            }
            writeField(fieldInfo, this, docIds, pqVectors);
        }

        @Override
        public int size() {
            return size;
        }

        @Override
        public int dimension() {
            return dimension;
        }

        @Override
        public VectorFloat<?> getVector(int ord) {
            if (ord < 0 || ord >= totalDocsCount) {
                throw new IllegalArgumentException("Ordinal out of bounds: " + ord);
            }

            final int readerIdx = ordMapping[ord][READER_ID];
            final int readerOrd = ordMapping[ord][READER_ORD];

            // Access to float values is not thread safe
            synchronized (this) {
                final JVectorFloatVectorValues values = (JVectorFloatVectorValues) perReaderFloatVectorValues[readerIdx];
                return values.vectorFloatValue(readerOrd);
            }
        }

        @Override
        public boolean isValueShared() {
            return true;
        }

        @Override
        public RandomAccessVectorValues copy() {
            return this;
        }
    }

    /**
     * This method will return the graph index for the field
     * @return OnHeapGraphIndex
     * @throws IOException IOException
     */
    public OnHeapGraphIndex getGraph(
        BuildScoreProvider buildScoreProvider,
        RandomAccessVectorValues randomAccessVectorValues,
        List<Integer> docIds,
        FieldInfo fieldInfo,
        String segmentName
    ) throws IOException {
        final GraphIndexBuilder graphIndexBuilder = new GraphIndexBuilder(
            buildScoreProvider,
            fieldInfo.getVectorDimension(),
            maxConn,
            beamWidth,
            degreeOverflow,
            alpha,
            true
        );

        /*
         * We cannot always use randomAccessVectorValues for the graph building
         * because it's size will not always correspond to the document count.
         * To have the right mapping from docId to vector ordinal we need to use the mergedFloatVector.
         * This is the case when we are merging segments and we might have more documents than vectors.
         */
        final long start = Clock.systemDefaultZone().millis();
        final OnHeapGraphIndex graphIndex;
        var vv = randomAccessVectorValues.threadLocalSupplier();

        log.info("Building graph from merged float vector");
        // parallel graph construction from the merge documents Ids
        SIMD_POOL.submit(
            () -> docIds.stream().parallel().forEach(node -> { graphIndexBuilder.addGraphNode(node, vv.get().getVector(node)); })
        ).join();
        graphIndexBuilder.cleanup();
        graphIndex = graphIndexBuilder.getGraph();
        final long end = Clock.systemDefaultZone().millis();

        log.info("Built graph for field {} in segment {} in {} millis", fieldInfo.name, segmentName, end - start);
        return graphIndex;
    }

    static class RandomAccessVectorValuesOverFlatFields implements RandomAccessVectorValues {

        private final List<VectorFloat<?>> flatVectors;
        private final int dimension;

        RandomAccessVectorValuesOverFlatFields(List<VectorFloat<?>> flatVectors, FieldInfo fieldInfo) {
            this.flatVectors = flatVectors;
            this.dimension = fieldInfo.getVectorDimension();
        }

        @Override
        public int size() {
            return flatVectors.size();
        }

        @Override
        public int dimension() {
            return dimension;
        }

        @Override
        public VectorFloat<?> getVector(int nodeId) {
            return flatVectors.get(nodeId);
        }

        @Override
        public boolean isValueShared() {
            return false;
        }

        @Override
        public RandomAccessVectorValues copy() {
            // only used internally
            return this;
        }
    }

    static class RandomAccessVectorValuesOverVectorValues implements RandomAccessVectorValues {
        private final JVectorFloatVectorValues values;

        public RandomAccessVectorValuesOverVectorValues(FloatVectorValues values) {
            this.values = (JVectorFloatVectorValues) values;
        }

        @Override
        public int size() {
            return values.size();
        }

        @Override
        public int dimension() {
            return values.dimension();
        }

        @Override
        public VectorFloat<?> getVector(int nodeId) {
            // Access to float values is not thread safe
            synchronized (this) {
                return values.vectorFloatValue(nodeId);
            }
        }

        @Override
        public boolean isValueShared() {
            return true;
        }

        @Override
        public RandomAccessVectorValues copy() {
            // Only used internally
            return this;
        }
    }
}<|MERGE_RESOLUTION|>--- conflicted
+++ resolved
@@ -146,10 +146,6 @@
     @Override
     public void mergeOneField(FieldInfo fieldInfo, MergeState mergeState) throws IOException {
         log.info("Merging field {} into segment {}", fieldInfo.name, segmentWriteState.segmentInfo.name);
-<<<<<<< HEAD
-=======
-        flatVectorWriter.mergeOneField(fieldInfo, mergeState);
->>>>>>> a0cd2c72
         var success = false;
         try {
             final long mergeStart = Clock.systemDefaultZone().millis();
