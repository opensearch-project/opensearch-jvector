--- conflicted
+++ resolved
@@ -169,17 +169,13 @@
             // Convert the acceptDocs bitmap from Lucene to jVector ordinal bitmap filter
             // Logic works as follows: if acceptDocs is null, we accept all ordinals. Otherwise, we check if the jVector ordinal has a
             // corresponding Lucene doc ID accepted by acceptDocs filter.
-<<<<<<< HEAD
             io.github.jbellis.jvector.util.Bits compatibleBits;
             if (acceptDocs == null) compatibleBits = ord -> true;
             else {
                 Bits b = acceptDocs.bits();
-                compatibleBits = ord -> b == null || b.get(jvectorLuceneDocMap.getLuceneDocId(ord));
-            }
-=======
-            io.github.jbellis.jvector.util.Bits compatibleBits = ord -> acceptDocs == null
-                || (jvectorLuceneDocMap.getLuceneDocId(ord) != -1 && acceptDocs.get(jvectorLuceneDocMap.getLuceneDocId(ord)));
->>>>>>> 433ccd33
+                compatibleBits = ord -> b == null
+                    || (jvectorLuceneDocMap.getLuceneDocId(ord) != -1 && b.get(jvectorLuceneDocMap.getLuceneDocId(ord)));
+            }
 
             try (var graphSearcher = new GraphSearcher(index)) {
                 final var searchResults = graphSearcher.search(
